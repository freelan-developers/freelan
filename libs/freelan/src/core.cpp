/*
 * libfreelan - A C++ library to establish peer-to-peer virtual private
 * networks.
 * Copyright (C) 2010-2011 Julien KAUFFMANN <julien.kauffmann@freelan.org>
 *
 * This file is part of libfreelan.
 *
 * libfreelan is free software; you can redistribute it and/or modify it
 * under the terms of the GNU General Public License as
 * published by the Free Software Foundation; either version 3 of
 * the License, or (at your option) any later version.
 *
 * libfreelan is distributed in the hope that it will be useful, but
 * WITHOUT ANY WARRANTY; without even the implied warranty of
 * MERCHANTABILITY or FITNESS FOR A PARTICULAR PURPOSE. See the GNU
 * General Public License for more details.
 *
 * You should have received a copy of the GNU General Public
 * License along with this program. If not, see
 * <http://www.gnu.org/licenses/>.
 *
 * In addition, as a special exception, the copyright holders give
 * permission to link the code of portions of this program with the
 * OpenSSL library under certain conditions as described in each
 * individual source file, and distribute linked combinations
 * including the two.
 * You must obey the GNU General Public License in all respects
 * for all of the code used other than OpenSSL.  If you modify
 * file(s) with this exception, you may extend this exception to your
 * version of the file(s), but you are not obligated to do so.  If you
 * do not wish to do so, delete this exception statement from your
 * version.  If you delete this exception statement from all source
 * files in the program, then also delete it here.
 *
 * If you intend to use libfreelan in a commercial software, please
 * contact me : we may arrange this for a small fee or no fee at all,
 * depending on the nature of your project.
 */

/**
 * \file core.cpp
 * \author Julien KAUFFMANN <julien.kauffmann@freelan.org>
 * \brief The freelan core class.
 */

#include "core.hpp"

#include "tools.hpp"
#include "client.hpp"
#include "routes_request_message.hpp"
#include "routes_message.hpp"

#include "server.hpp"
#include "client.hpp"

#include <fscp/server_error.hpp>

#include <asiotap/types/ip_network_address.hpp>

#ifdef WINDOWS
#include <executeplus/windows_system.hpp>
#else
#include <executeplus/posix_system.hpp>
#endif

#include <boost/make_shared.hpp>
#include <boost/foreach.hpp>
#include <boost/thread/future.hpp>
#include <boost/iterator/transform_iterator.hpp>

#include <cassert>

namespace freelan
{
	using boost::asio::buffer;
	using boost::asio::buffer_cast;
	using boost::asio::buffer_size;

	namespace
	{
		void null_simple_write_handler(const boost::system::error_code&)
		{
		}

		void null_switch_write_handler(const switch_::multi_write_result_type&)
		{
		}

		void null_router_write_handler(const boost::system::error_code&)
		{
		}

		asiotap::endpoint to_endpoint(const core::ep_type& host)
		{
			if (host.address().is_v4())
			{
				return asiotap::ipv4_endpoint(host.address().to_v4(), host.port());
			}
			else
			{
				return asiotap::ipv6_endpoint(host.address().to_v6(), host.port());
			}
		}

		template <typename SharedBufferType, typename Handler>
		class shared_buffer_handler
		{
			public:

				typedef void result_type;

				shared_buffer_handler(SharedBufferType _buffer, Handler _handler) :
					m_buffer(_buffer),
					m_handler(_handler)
				{}

				result_type operator()()
				{
					m_handler();
				}

				template <typename Arg1>
				result_type operator()(Arg1 arg1)
				{
					m_handler(arg1);
				}

				template <typename Arg1, typename Arg2>
				result_type operator()(Arg1 arg1, Arg2 arg2)
				{
					m_handler(arg1, arg2);
				}

			private:

				SharedBufferType m_buffer;
				Handler m_handler;
		};

		template <typename SharedBufferType, typename Handler>
		inline shared_buffer_handler<SharedBufferType, Handler> make_shared_buffer_handler(SharedBufferType _buffer, Handler _handler)
		{
			return shared_buffer_handler<SharedBufferType, Handler>(_buffer, _handler);
		}

		template <typename Handler, typename CausalHandler>
		class causal_handler
		{
			private:

				class automatic_caller : public boost::noncopyable
				{
					public:

						automatic_caller(CausalHandler& _handler) :
							m_auto_handler(_handler)
						{
						}

						~automatic_caller()
						{
							m_auto_handler();
						}

					private:

						CausalHandler& m_auto_handler;
				};

			public:

				typedef void result_type;

				causal_handler(Handler _handler, CausalHandler _causal_handler) :
					m_handler(_handler),
					m_causal_handler(_causal_handler)
				{}

				result_type operator()()
				{
					automatic_caller ac(m_causal_handler);

					m_handler();
				}

				template <typename Arg1>
				result_type operator()(Arg1 arg1)
				{
					automatic_caller ac(m_causal_handler);

					m_handler(arg1);
				}

				template <typename Arg1, typename Arg2>
				result_type operator()(Arg1 arg1, Arg2 arg2)
				{
					automatic_caller ac(m_causal_handler);

					m_handler(arg1, arg2);
				}

			private:

				Handler m_handler;
				CausalHandler m_causal_handler;
		};

		template <typename Handler, typename CausalHandler>
		inline causal_handler<Handler, CausalHandler> make_causal_handler(Handler _handler, CausalHandler _causal_handler)
		{
			return causal_handler<Handler, CausalHandler>(_handler, _causal_handler);
		}

		unsigned int get_auto_mtu_value()
		{
			const unsigned int default_mtu_value = 1500;
			const size_t static_payload_size = 20 + 8 + 4 + 22; // IP + UDP + FSCP HEADER + FSCP DATA HEADER

			return default_mtu_value - static_payload_size;
		}

		static const unsigned int TAP_ADAPTERS_GROUP = 0;
		static const unsigned int ENDPOINTS_GROUP = 1;

		asiotap::ip_route_set filter_routes(const asiotap::ip_route_set& routes, router_configuration::internal_route_scope_type scope, unsigned int limit, const asiotap::ip_network_address_list& network_addresses)
		{
			asiotap::ip_route_set result;
			auto ipv4_limit = limit;
			auto ipv6_limit = limit;

			auto check_limit = [limit, &ipv4_limit, &ipv6_limit](const asiotap::ip_route& route) {

				if (limit == 0)
				{
					return true;
				}

				const bool is_ipv4 = get_network_address(network_address(route)).is_v4();

				if (is_ipv4 ? ipv4_limit : ipv6_limit > 0)
				{
					(is_ipv4 ? ipv4_limit : ipv6_limit)--;

					return true;
				}

				return false;
			};

			switch (scope)
			{
				case router_configuration::internal_route_scope_type::none:
					break;
				case router_configuration::internal_route_scope_type::unicast_in_network:
				{
					for (auto&& ina: network_addresses)
					{
						for (auto&& route : routes)
						{
							if (is_unicast(route) && has_network(ina, network_address(route)))
							{
								if (check_limit(route))
								{
									result.insert(route);
								}
							}
						}
					}

					break;
				}
				case router_configuration::internal_route_scope_type::unicast:
				{
					for (auto&& route : routes)
					{
						if (is_unicast(route))
						{
							if (check_limit(route))
							{
								result.insert(route);
							}
						}
					}

					break;
				}
				case router_configuration::internal_route_scope_type::subnet:
				{
					for (auto&& ina : network_addresses)
					{
						for (auto&& route : routes)
						{
							if (has_network(ina, network_address(route)))
							{
								if (check_limit(route))
								{
									result.insert(route);
								}
							}
						}
					}

					break;
				}
				case router_configuration::internal_route_scope_type::any:
				{
					for (auto&& route : routes)
					{
						if (check_limit(route))
						{
							result.insert(route);
						}
					}

					break;
				}
			}

			return result;
		}

		asiotap::ip_route_set filter_routes(const asiotap::ip_route_set& routes, router_configuration::system_route_scope_type scope, unsigned int limit)
		{
			asiotap::ip_route_set result;
			auto ipv4_limit = limit;
			auto ipv6_limit = limit;

			auto check_limit = [limit, &ipv4_limit, &ipv6_limit](const asiotap::ip_route& route) {

				if (limit == 0)
				{
					return true;
				}

				const bool is_ipv4 = get_network_address(network_address(route)).is_v4();

				if (is_ipv4 ? ipv4_limit : ipv6_limit > 0)
				{
					(is_ipv4 ? ipv4_limit : ipv6_limit)--;

					return true;
				}

				return false;
			};

			switch (scope)
			{
				case router_configuration::system_route_scope_type::none:
					break;
				case router_configuration::system_route_scope_type::unicast:
				case router_configuration::system_route_scope_type::unicast_with_gateway:
				{
					for (auto&& route : routes)
					{
						if (is_unicast(route))
						{
							if ((scope == router_configuration::system_route_scope_type::unicast_with_gateway) || !has_gateway(route))
							{
								if (check_limit(route))
								{
									result.insert(route);
								}
							}
						}
					}

					break;
				}
				case router_configuration::system_route_scope_type::any:
				case router_configuration::system_route_scope_type::any_with_gateway:
				{
					for (auto&& route : routes)
					{
						if ((scope == router_configuration::system_route_scope_type::any_with_gateway) || !has_gateway(route))
						{
							if (check_limit(route))
							{
								result.insert(route);
							}
						}
					}

					break;
				}
			}

			return result;
		}
	}

	typedef boost::asio::ip::udp::resolver::query resolver_query;

	// Has to be put first, as static variables definition order matters.
	const int core::ex_data_index = cryptoplus::x509::store_context::register_index();

	const boost::posix_time::time_duration core::CONTACT_PERIOD = boost::posix_time::seconds(30);
	const boost::posix_time::time_duration core::DYNAMIC_CONTACT_PERIOD = boost::posix_time::seconds(45);
	const boost::posix_time::time_duration core::ROUTES_REQUEST_PERIOD = boost::posix_time::seconds(180);

	const std::string core::DEFAULT_SERVICE = "12000";

	core::core(boost::asio::io_service& io_service, const freelan::configuration& _configuration) :
		m_io_service(io_service),
		m_configuration(_configuration),
		m_logger_strand(m_io_service),
		m_logger(m_logger_strand.wrap(boost::bind(&core::do_handle_log, this, _1, _2, _3))),
		m_log_callback(),
		m_core_opened_callback(),
		m_core_closed_callback(),
		m_session_failed_callback(),
		m_session_error_callback(),
		m_session_established_callback(),
		m_session_lost_callback(),
		m_certificate_validation_callback(),
		m_tap_adapter_up_callback(),
		m_tap_adapter_down_callback(),
		m_fscp_server(),
		m_contact_timer(m_io_service, CONTACT_PERIOD),
		m_dynamic_contact_timer(m_io_service, DYNAMIC_CONTACT_PERIOD),
		m_routes_request_timer(m_io_service, ROUTES_REQUEST_PERIOD),
		m_tap_adapter_strand(m_io_service),
		m_proxies_strand(m_io_service),
		m_tap_write_queue_strand(m_io_service),
		m_arp_filter(m_ethernet_filter),
		m_ipv4_filter(m_ethernet_filter),
		m_udp_filter(m_ipv4_filter),
		m_bootp_filter(m_udp_filter),
		m_dhcp_filter(m_bootp_filter),
		m_router_strand(m_io_service),
		m_switch(m_configuration.switch_),
		m_router(m_configuration.router),
		m_route_manager(m_io_service)
	{
		m_arp_filter.add_handler(boost::bind(&core::do_handle_arp_frame, this, _1));
		m_dhcp_filter.add_handler(boost::bind(&core::do_handle_dhcp_frame, this, _1));

		// Setup the route manager.
		auto route_registration_success_handler = [this](const asiotap::route_manager::route_type& route){
			m_logger(LL_INFORMATION) << "Added system route: " << route;
		};

		m_route_manager.set_route_registration_success_handler(route_registration_success_handler);
		m_route_manager.set_route_registration_failure_handler([this](const asiotap::route_manager::route_type& route, const boost::system::system_error& ex){
			m_logger(LL_WARNING) << "Unable to add system route (" << route << "): " << ex.what();
		});
		m_route_manager.set_route_unregistration_success_handler([this](const asiotap::route_manager::route_type& route){
			m_logger(LL_INFORMATION) << "Removed system route: " << route;
		});
		m_route_manager.set_route_unregistration_failure_handler([this](const asiotap::route_manager::route_type& route, const boost::system::system_error& ex){
			m_logger(LL_WARNING) << "Unable to remove system route (" << route << "): " << ex.what();
		});
	}

	void core::open()
	{
		m_logger(LL_DEBUG) << "Opening core...";

		open_fscp_server();
		open_tap_adapter();
		open_web_server();
		open_web_client();

		m_logger(LL_DEBUG) << "Core opened.";
	}

	void core::close()
	{
		m_logger(LL_DEBUG) << "Closing core...";

		close_web_client();
		close_web_server();
		close_tap_adapter();
		close_fscp_server();

		m_logger(LL_DEBUG) << "Core closed.";
	}

	// Private methods

	void core::do_handle_log(log_level level, const std::string& msg, const boost::posix_time::ptime& timestamp)
	{
		// All do_handle_log() calls are done within the same strand, so the user does not need to protect his callback with a mutex that might slow things down.
		if (m_log_callback)
		{
			m_log_callback(level, msg, timestamp);
		}
	}

	bool core::is_banned(const boost::asio::ip::address& address) const
	{
		return has_address(m_configuration.fscp.never_contact_list.begin(), m_configuration.fscp.never_contact_list.end(), address);
	}

	void core::open_fscp_server()
	{
		if (!m_configuration.security.identity)
		{
			m_logger(LL_WARNING) << "No user certificate or private key set. Generating temporary ones...";

			const auto private_key = generate_private_key();
			const auto certificate = generate_self_signed_certificate(private_key);

			m_configuration.security.identity = fscp::identity_store(certificate, private_key);

			m_logger(LL_WARNING) << "Using a generated temporary certificate (" << certificate.subject().oneline() << ") prevents reliable authentication ! Generate and specify a static certificate/key pair for use in production.";
		}

		m_fscp_server = boost::make_shared<fscp::server>(boost::ref(m_io_service), boost::cref(*m_configuration.security.identity));

<<<<<<< HEAD
		m_fscp_server->set_cipher_suites(m_configuration.fscp.cipher_suite_capabilities);
		m_fscp_server->set_elliptic_curves(m_configuration.fscp.elliptic_curve_capabilities);
=======
		m_server->set_debug_callback([this] (fscp::server::debug_event event, const std::string& context, const boost::optional<ep_type>& ep) {

			if (ep)
			{
				m_logger(LL_TRACE) << context << ": " << event << " (" << *ep << ")";
			}
			else
			{
				m_logger(LL_TRACE) << context << ": " << event;
			}
		});

		m_server->set_cipher_suites(m_configuration.fscp.cipher_suite_capabilities);
		m_server->set_elliptic_curves(m_configuration.fscp.elliptic_curve_capabilities);
>>>>>>> 6dc2926f

		m_fscp_server->set_hello_message_received_callback(boost::bind(&core::do_handle_hello_received, this, _1, _2));
		m_fscp_server->set_contact_request_received_callback(boost::bind(&core::do_handle_contact_request_received, this, _1, _2, _3, _4));
		m_fscp_server->set_contact_received_callback(boost::bind(&core::do_handle_contact_received, this, _1, _2, _3));
		m_fscp_server->set_presentation_message_received_callback(boost::bind(&core::do_handle_presentation_received, this, _1, _2, _3, _4));
		m_fscp_server->set_session_request_message_received_callback(boost::bind(&core::do_handle_session_request_received, this, _1, _2, _3, _4));
		m_fscp_server->set_session_message_received_callback(boost::bind(&core::do_handle_session_received, this, _1, _2, _3, _4));
		m_fscp_server->set_session_failed_callback(boost::bind(&core::do_handle_session_failed, this, _1, _2));
		m_fscp_server->set_session_error_callback(boost::bind(&core::do_handle_session_error, this, _1, _2, _3));
		m_fscp_server->set_session_established_callback(boost::bind(&core::do_handle_session_established, this, _1, _2, _3, _4));
		m_fscp_server->set_session_lost_callback(boost::bind(&core::do_handle_session_lost, this, _1, _2));
		m_fscp_server->set_data_received_callback(boost::bind(&core::do_handle_data_received, this, _1, _2, _3, _4));

		resolver_type resolver(m_io_service);

		const ep_type listen_endpoint = boost::apply_visitor(
			asiotap::endpoint_resolve_visitor(
				resolver,
				to_protocol(m_configuration.fscp.hostname_resolution_protocol),
				resolver_query::address_configured | resolver_query::passive, DEFAULT_SERVICE
			),
			m_configuration.fscp.listen_on
		);

		m_logger(LL_IMPORTANT) << "Core set to listen on: " << listen_endpoint;

		if (m_configuration.security.certificate_validation_method == security_configuration::CVM_DEFAULT)
		{
			m_ca_store = cryptoplus::x509::store::create();

			BOOST_FOREACH(const cert_type& cert, m_configuration.security.certificate_authority_list)
			{
				m_ca_store.add_certificate(cert);
			}

			BOOST_FOREACH(const crl_type& crl, m_configuration.security.certificate_revocation_list_list)
			{
				m_ca_store.add_certificate_revocation_list(crl);
			}

			switch (m_configuration.security.certificate_revocation_validation_method)
			{
				case security_configuration::CRVM_LAST:
					{
						m_ca_store.set_verification_flags(X509_V_FLAG_CRL_CHECK);
						break;
					}
				case security_configuration::CRVM_ALL:
					{
						m_ca_store.set_verification_flags(X509_V_FLAG_CRL_CHECK | X509_V_FLAG_CRL_CHECK_ALL);
						break;
					}
				case security_configuration::CRVM_NONE:
					{
						break;
					}
			}
		}

		for(auto&& network_address : m_configuration.fscp.never_contact_list)
		{
			m_logger(LL_INFORMATION) << "Configured not to accept requests from: " << network_address;
		}

		// Let's open the server.
		m_fscp_server->open(listen_endpoint);

#ifdef LINUX
		if (!m_configuration.fscp.listen_on_device.empty())
		{
			const auto socket_fd = m_fscp_server->get_socket().native();
			const std::string device_name = m_configuration.fscp.listen_on_device;

			if (::setsockopt(socket_fd, SOL_SOCKET, SO_BINDTODEVICE, device_name.c_str(), device_name.size()) == 0)
			{
				m_logger(LL_IMPORTANT) << "Restricting VPN traffic on: " << device_name;
			}
			else
			{
				m_logger(LL_WARNING) << "Unable to restrict traffic on: " << device_name << ". Error was: " << boost::system::error_code(errno, boost::system::system_category()).message();
			}
		}
#endif

		// We start the contact loop.
		async_contact_all();

		m_contact_timer.async_wait(boost::bind(&core::do_handle_periodic_contact, this, boost::asio::placeholders::error));
		m_dynamic_contact_timer.async_wait(boost::bind(&core::do_handle_periodic_dynamic_contact, this, boost::asio::placeholders::error));
		m_routes_request_timer.async_wait(boost::bind(&core::do_handle_periodic_routes_request, this, boost::asio::placeholders::error));
	}

	void core::close_fscp_server()
	{
		// Stop the contact loop timers.
		m_routes_request_timer.cancel();
		m_dynamic_contact_timer.cancel();
		m_contact_timer.cancel();

		m_fscp_server->close();
	}

	void core::async_contact(const endpoint& target, duration_handler_type handler)
	{
		m_logger(LL_DEBUG) << "Resolving " << target << " for potential contact...";

		// This is a ugly workaround for a bug in Boost::Variant (<1.55)
		endpoint target1 = target;

		const auto resolve_handler = [this, handler, target1] (const boost::system::error_code& ec, boost::asio::ip::udp::resolver::iterator it)
		{
			if (!ec)
			{
				const ep_type host = *it;

				// This is a ugly workaround for a bug in Boost::Variant (<1.55)
				endpoint target2 = target1;

				// The host was resolved: we first make sure no session exist with that host before doing anything else.
				m_fscp_server->async_has_session_with_endpoint(
					host,
					[this, handler, host, target2] (bool has_session)
					{
						if (!has_session)
						{
							m_logger(LL_DEBUG) << "No session exists with " << target2 << " (at " << host << "). Contacting...";

							do_contact(host, handler);
						}
						else
						{
							m_logger(LL_DEBUG) << "A session already exists with " << target2 << " (at " << host << "). Not contacting again.";
						}
					}
				);
			}
			else
			{
				handler(ep_type(), ec, boost::posix_time::time_duration());
			}
		};

		boost::apply_visitor(
			asiotap::endpoint_async_resolve_visitor(
				boost::make_shared<resolver_type>(boost::ref(m_io_service)),
				to_protocol(m_configuration.fscp.hostname_resolution_protocol),
				resolver_query::address_configured,
				DEFAULT_SERVICE,
				resolve_handler
			),
			target
		);
	}

	void core::async_contact(const endpoint& target)
	{
		async_contact(target, boost::bind(&core::do_handle_contact, this, target, _1, _2, _3));
	}

	void core::async_contact_all()
	{
		BOOST_FOREACH(const endpoint& contact, m_configuration.fscp.contact_list)
		{
			async_contact(contact);
		}
	}

	void core::async_dynamic_contact_all()
	{
		using boost::make_transform_iterator;

		hash_type (*func)(cert_type) = fscp::get_certificate_hash;

		const hash_list_type hash_list(make_transform_iterator(m_configuration.fscp.dynamic_contact_list.begin(), func), make_transform_iterator(m_configuration.fscp.dynamic_contact_list.end(), func));

		async_send_contact_request_to_all(hash_list);
	}

	void core::async_send_contact_request_to_all(const hash_list_type& hash_list, multiple_endpoints_handler_type handler)
	{
		m_fscp_server->async_send_contact_request_to_all(hash_list, handler);
	}

	void core::async_send_contact_request_to_all(const hash_list_type& hash_list)
	{
		async_send_contact_request_to_all(hash_list, boost::bind(&core::do_handle_send_contact_request_to_all, this, _1));
	}

	void core::async_introduce_to(const ep_type& target, simple_handler_type handler)
	{
		assert(m_fscp_server);

		m_fscp_server->async_introduce_to(target, handler);
	}

	void core::async_introduce_to(const ep_type& target)
	{
		async_introduce_to(target, boost::bind(&core::do_handle_introduce_to, this, target, _1));
	}

	void core::async_request_session(const ep_type& target, simple_handler_type handler)
	{
		assert(m_fscp_server);

		m_logger(LL_DEBUG) << "Sending SESSION_REQUEST to " << target << ".";

		m_fscp_server->async_request_session(target, handler);
	}

	void core::async_request_session(const ep_type& target)
	{
		async_request_session(target, boost::bind(&core::do_handle_request_session, this, target, _1));
	}

	void core::async_handle_routes_request(const ep_type& sender, const routes_request_message& msg)
	{
		// The routes request message does not contain any meaningful information.
		static_cast<void>(msg);

		m_router_strand.post(
			boost::bind(
				&core::do_handle_routes_request,
				this,
				sender
			)
		);
	}

	void core::async_handle_routes(const ep_type& sender, const routes_message& msg)
	{
		const auto version = msg.version();
		const auto routes = msg.routes();

		async_get_tap_addresses([this, sender, version, routes](const asiotap::ip_network_address_list& ip_addresses){
			m_router_strand.post(
				boost::bind(
					&core::do_handle_routes,
					this,
					ip_addresses,
					sender,
					version,
					routes
				)
			);
		});
	}

	void core::async_send_routes_request(const ep_type& target, simple_handler_type handler)
	{
		assert(m_fscp_server);

		m_logger(LL_DEBUG) << "Sending routes request to " << target << ".";

		// We take the proxy memory because we don't need much place and the tap_adapter_memory_pool is way more critical.
		const proxy_memory_pool::shared_buffer_type data_buffer = m_proxy_memory_pool.allocate_shared_buffer();

		const size_t size = routes_request_message::write(
			buffer_cast<uint8_t*>(data_buffer),
			buffer_size(data_buffer)
		);

		m_fscp_server->async_send_data(
			target,
			fscp::CHANNEL_NUMBER_1,
			buffer(data_buffer, size),
			make_shared_buffer_handler(
				data_buffer,
				handler
			)
		);
	}

	void core::async_send_routes_request(const ep_type& target)
	{
		async_send_routes_request(target, boost::bind(&core::do_handle_send_routes_request, this, target, _1));
	}

	void core::async_send_routes_request_to_all(multiple_endpoints_handler_type handler)
	{
		assert(m_fscp_server);

		m_logger(LL_DEBUG) << "Sending routes request to all hosts.";

		// We take the proxy memory because we don't need much place and the tap_adapter_memory_pool is way more critical.
		const proxy_memory_pool::shared_buffer_type data_buffer = m_proxy_memory_pool.allocate_shared_buffer();

		const size_t size = routes_request_message::write(
			buffer_cast<uint8_t*>(data_buffer),
			buffer_size(data_buffer)
		);

		m_fscp_server->async_send_data_to_all(
			fscp::CHANNEL_NUMBER_1,
			buffer(data_buffer, size),
			make_shared_buffer_handler(
				data_buffer,
				handler
			)
		);
	}

	void core::async_send_routes_request_to_all()
	{
		async_send_routes_request_to_all(boost::bind(&core::do_handle_send_routes_request_to_all, this, _1));
	}

	void core::async_send_routes(const ep_type& target, routes_message::version_type version, const asiotap::ip_route_set& routes, simple_handler_type handler)
	{
		assert(m_fscp_server);

		m_logger(LL_DEBUG) << "Sending routes to " << target << ": version " << version << " (" << routes << ").";

		const tap_adapter_memory_pool::shared_buffer_type data_buffer = m_tap_adapter_memory_pool.allocate_shared_buffer();

		const size_t size = routes_message::write(
			buffer_cast<uint8_t*>(data_buffer),
			buffer_size(data_buffer),
			version,
			routes
		);

		m_fscp_server->async_send_data(
			target,
			fscp::CHANNEL_NUMBER_1,
			buffer(data_buffer, size),
			make_shared_buffer_handler(
				data_buffer,
				handler
			)
		);
	}

	void core::do_contact(const ep_type& address, duration_handler_type handler)
	{
		assert(m_fscp_server);

		m_logger(LL_DEBUG) << "Sending HELLO to " << address;

		m_fscp_server->async_greet(address, boost::bind(handler, address, _1, _2));
	}

	void core::do_handle_contact(const endpoint& host, const ep_type& address, const boost::system::error_code& ec, const boost::posix_time::time_duration& duration)
	{
		if (!ec)
		{
			m_logger(LL_DEBUG) << "Received HELLO_RESPONSE from " << host << " at " << address << ". Latency: " << duration << "";

			async_introduce_to(address);
		}
		else
		{
			if (ec == fscp::server_error::hello_request_timed_out)
			{
				m_logger(LL_DEBUG) << "Received no HELLO_RESPONSE from " << host << " at " << address << ": " << ec.message() << " (timeout: " << duration << ")";
			}
			else
			{
				m_logger(LL_DEBUG) << "Unable to send HELLO to " << host << ": " << ec.message();
			}
		}
	}

	void core::do_handle_periodic_contact(const boost::system::error_code& ec)
	{
		if (ec != boost::asio::error::operation_aborted)
		{
			async_contact_all();

			m_contact_timer.expires_from_now(CONTACT_PERIOD);
			m_contact_timer.async_wait(boost::bind(&core::do_handle_periodic_contact, this, boost::asio::placeholders::error));
		}
	}

	void core::do_handle_periodic_dynamic_contact(const boost::system::error_code& ec)
	{
		if (ec != boost::asio::error::operation_aborted)
		{
			async_dynamic_contact_all();

			m_dynamic_contact_timer.expires_from_now(DYNAMIC_CONTACT_PERIOD);
			m_dynamic_contact_timer.async_wait(boost::bind(&core::do_handle_periodic_dynamic_contact, this, boost::asio::placeholders::error));
		}
	}

	void core::do_handle_periodic_routes_request(const boost::system::error_code& ec)
	{
		if (ec != boost::asio::error::operation_aborted)
		{
			async_send_routes_request_to_all();

			m_routes_request_timer.expires_from_now(ROUTES_REQUEST_PERIOD);
			m_routes_request_timer.async_wait(boost::bind(&core::do_handle_periodic_routes_request, this, boost::asio::placeholders::error));
		}
	}

	void core::do_handle_send_contact_request(const ep_type& target, const boost::system::error_code& ec)
	{
		if (ec)
		{
			m_logger(LL_WARNING) << "Error sending contact request to " << target << ": " << ec.message();
		}
	}

	void core::do_handle_send_contact_request_to_all(const std::map<ep_type, boost::system::error_code>& results)
	{
		for (std::map<ep_type, boost::system::error_code>::const_iterator result = results.begin(); result != results.end(); ++result)
		{
			do_handle_send_contact_request(result->first, result->second);
		}
	}

	void core::do_handle_introduce_to(const ep_type& target, const boost::system::error_code& ec)
	{
		if (ec)
		{
			m_logger(LL_WARNING) << "Error sending introduction message to " << target << ": " << ec.message();
		}
	}

	void core::do_handle_request_session(const ep_type& target, const boost::system::error_code& ec)
	{
		if (ec)
		{
			m_logger(LL_WARNING) << "Error requesting session to " << target << ": " << ec.message();
		}
	}

	void core::do_handle_send_routes_request(const ep_type& target, const boost::system::error_code& ec)
	{
		if (ec)
		{
			m_logger(LL_WARNING) << "Error sending routes request to " << target << ": " << ec.message();
		}
	}

	void core::do_handle_send_routes_request_to_all(const std::map<ep_type, boost::system::error_code>& results)
	{
		for (std::map<ep_type, boost::system::error_code>::const_iterator result = results.begin(); result != results.end(); ++result)
		{
			do_handle_send_routes_request(result->first, result->second);
		}
	}

	bool core::do_handle_hello_received(const ep_type& sender, bool default_accept)
	{
		m_logger(LL_DEBUG) << "Received HELLO_REQUEST from " << sender << ".";

		if (is_banned(sender.address()))
		{
			m_logger(LL_WARNING) << "Ignoring HELLO_REQUEST from " << sender << " as it is a banned host.";

			default_accept = false;
		}

		if (default_accept)
		{
			async_introduce_to(sender);
		}

		return default_accept;
	}

	bool core::do_handle_contact_request_received(const ep_type& sender, cert_type cert, hash_type hash, const ep_type& answer)
	{
		if (m_configuration.fscp.accept_contact_requests)
		{
			m_logger(LL_INFORMATION) << "Received contact request from " << sender << " for " << cert.subject().oneline() << " (" << hash << "). Host is at: " << answer;

			return true;
		}
		else
		{
			return false;
		}
	}

	void core::do_handle_contact_received(const ep_type& sender, hash_type hash, const ep_type& answer)
	{
		if (m_configuration.fscp.accept_contacts)
		{
			// We check if the contact belongs to the forbidden network list.
			if (is_banned(answer.address()))
			{
				m_logger(LL_WARNING) << "Received forbidden contact from " << sender << ": " << hash << " is at " << answer << " but won't be contacted.";
			}
			else
			{
				m_logger(LL_INFORMATION) << "Received contact from " << sender << ": " << hash << " is at: " << answer;

				async_contact(to_endpoint(answer));
			}
		}
	}

	bool core::do_handle_presentation_received(const ep_type& sender, cert_type sig_cert, fscp::server::presentation_status_type status, bool has_session)
	{
		if (m_logger.level() <= LL_DEBUG)
		{
			m_logger(LL_DEBUG) << "Received PRESENTATION from " << sender << ": " << sig_cert.subject().oneline() << ".";
		}

		if (is_banned(sender.address()))
		{
			m_logger(LL_WARNING) << "Ignoring PRESENTATION from " << sender << " as it is a banned host.";

			return false;
		}

		if (has_session)
		{
			m_logger(LL_WARNING) << "Ignoring PRESENTATION from " << sender << " as an active session currently exists with this host.";

			return false;
		}

		if (!certificate_is_valid(sig_cert))
		{
			m_logger(LL_WARNING) << "Ignoring PRESENTATION from " << sender << " as the signature certificate is invalid.";

			return false;
		}

		m_logger(LL_INFORMATION) << "Accepting PRESENTATION from " << sender << " (" << sig_cert.subject().oneline() << "): " << status << ".";

		async_request_session(sender);

		return true;
	}

	bool core::do_handle_session_request_received(const ep_type& sender, const fscp::cipher_suite_list_type& cscap, const fscp::elliptic_curve_list_type& eccap, bool default_accept)
	{
		m_logger(LL_DEBUG) << "Received SESSION_REQUEST from " << sender << " (default: " << (default_accept ? std::string("accept") : std::string("deny")) << ").";

		if (m_logger.level() <= LL_DEBUG)
		{
			std::ostringstream oss;

			for (auto&& cs : cscap)
			{
				oss << " " << cs;
			}

			m_logger(LL_DEBUG) << "Cipher suites capabilities:" << oss.str();

			oss.str("");

			for (auto&& ec : eccap)
			{
				oss << " " << ec;
			}

			m_logger(LL_DEBUG) << "Elliptic curve capabilities:" << oss.str();
		}

		return default_accept;
	}

	bool core::do_handle_session_received(const ep_type& sender, fscp::cipher_suite_type cs, fscp::elliptic_curve_type ec, bool default_accept)
	{
		m_logger(LL_DEBUG) << "Received SESSION from " << sender << " (default: " << (default_accept ? std::string("accept") : std::string("deny")) << ").";
		m_logger(LL_DEBUG) << "Cipher suite: " << cs;
		m_logger(LL_DEBUG) << "Elliptic curve: " << ec;

		return default_accept;
	}

	void core::do_handle_session_failed(const ep_type& host, bool is_new)
	{
		if (is_new)
		{
			m_logger(LL_WARNING) << "Session establishment with " << host << " failed.";
		}
		else
		{
			m_logger(LL_WARNING) << "Session renewal with " << host << " failed.";
		}

		if (m_session_failed_callback)
		{
			m_session_failed_callback(host, is_new);
		}
	}

	void core::do_handle_session_error(const ep_type& host, bool is_new, const std::exception& error)
	{
		if (is_new)
		{
			m_logger(LL_WARNING) << "Session establishment with " << host << " encountered an error: " << error.what();
		}
		else
		{
			m_logger(LL_WARNING) << "Session renewal with " << host << " encountered an error: " << error.what();
		}

		if (m_session_error_callback)
		{
			m_session_error_callback(host, is_new, error);
		}
	}

	void core::do_handle_session_established(const ep_type& host, bool is_new, const fscp::cipher_suite_type& cs, const fscp::elliptic_curve_type& ec)
	{
		if (is_new)
		{
			m_logger(LL_IMPORTANT) << "Session established with " << host << ".";
		}
		else
		{
			m_logger(LL_INFORMATION) << "Session renewed with " << host << ".";
		}

		m_logger(LL_INFORMATION) << "Cipher suite: " << cs;
		m_logger(LL_INFORMATION) << "Elliptic curve: " << ec;

		if (is_new)
		{
			if (m_configuration.tap_adapter.type == tap_adapter_configuration::tap_adapter_type::tap)
			{
				async_register_switch_port(host, void_handler_type());
			}
			else
			{
				// We register the router port without any routes, at first.
				async_register_router_port(host, boost::bind(&core::async_send_routes_request, this, host));
			}

			const auto route = m_route_manager.get_route_for(host.address());
			async_save_system_route(host, route, void_handler_type());
		}

		if (m_session_established_callback)
		{
			m_session_established_callback(host, is_new, cs, ec);
		}
	}

	void core::do_handle_session_lost(const ep_type& host, fscp::server::session_loss_reason reason)
	{
		m_logger(LL_IMPORTANT) << "Session with " << host << " lost (" << reason << ").";

		if (m_session_lost_callback)
		{
			m_session_lost_callback(host, reason);
		}

		if (m_configuration.tap_adapter.type == tap_adapter_configuration::tap_adapter_type::tap)
		{
			async_unregister_switch_port(host, void_handler_type());
		}
		else
		{
			async_unregister_router_port(host, void_handler_type());
		}

		async_clear_client_router_info(host, void_handler_type());
	}

	void core::do_handle_data_received(const ep_type& sender, fscp::channel_number_type channel_number, fscp::server::shared_buffer_type buffer, boost::asio::const_buffer data)
	{
		switch (channel_number)
		{
			// Channel 0 contains ethernet/ip frames
			case fscp::CHANNEL_NUMBER_0:
				if (m_configuration.tap_adapter.type == tap_adapter_configuration::tap_adapter_type::tap)
				{
					async_write_switch(
						make_port_index(sender),
						data,
						make_shared_buffer_handler(
							buffer,
							&null_switch_write_handler
						)
					);
				}
				else
				{
					async_write_router(
						make_port_index(sender),
						data,
						make_shared_buffer_handler(
							buffer,
							&null_router_write_handler
						)
					);
				}

				break;
			// Channel 1 contains messages
			case fscp::CHANNEL_NUMBER_1:
				try
				{
					const message msg(buffer_cast<const uint8_t*>(data), buffer_size(data));

					do_handle_message(sender, buffer, msg);
				}
				catch (std::runtime_error& ex)
				{
					m_logger(LL_WARNING) << "Received incorrectly formatted message from " << sender << ". Error was: " << ex.what();
				}

				break;
			default:
				m_logger(LL_WARNING) << "Received unhandled " << buffer_size(data) << " byte(s) of data on FSCP channel #" << static_cast<int>(channel_number);
				break;
		}
	}

	void core::do_handle_message(const ep_type& sender, fscp::server::shared_buffer_type, const message& msg)
	{
		switch (msg.type())
		{
			case message::MT_ROUTES_REQUEST:
				{
					routes_request_message rr_msg(msg);

					async_handle_routes_request(sender, rr_msg);

					break;
				}

			case message::MT_ROUTES:
				{
					routes_message r_msg(msg);

					async_handle_routes(sender, r_msg);

					break;
				}

			default:
				m_logger(LL_WARNING) << "Received unhandled message of type " << static_cast<int>(msg.type()) << " on the message channel";
				break;
		}
	}

	void core::do_handle_routes_request(const ep_type& sender)
	{
		// All calls to do_handle_routes_request() are done within the m_router_strand, so the following is safe.
		if (!m_configuration.router.accept_routes_requests)
		{
			m_logger(LL_DEBUG) << "Received routes request from " << sender << " but ignoring as specified in the configuration";
		}
		else
		{
			if (m_tap_adapter && (m_tap_adapter->layer() == asiotap::tap_adapter_layer::ip))
			{
				const auto local_port = m_router.get_port(make_port_index(m_tap_adapter));

				if (m_local_routes_version.is_initialized())
				{
					const auto& routes = local_port->local_routes();

					m_logger(LL_DEBUG) << "Received routes request from " << sender << ". Replying with version " << *m_local_routes_version << ": " << routes;

					async_send_routes(sender, *m_local_routes_version, routes, &null_simple_write_handler);
				}
				else
				{
					m_logger(LL_DEBUG) << "Received routes request from " << sender << " but no local routes are set. Not sending anything.";
				}
			}
			else
			{
				const auto routes = m_configuration.router.local_ip_routes;
				const auto version = 0;

				m_logger(LL_DEBUG) << "Received routes request from " << sender << ". Replying with version " << version << ": " << routes;

				async_send_routes(sender, version, routes, &null_simple_write_handler);
			}
		}
	}

	void core::do_handle_routes(const asiotap::ip_network_address_list& tap_addresses, const ep_type& sender, routes_message::version_type version, const asiotap::ip_route_set& routes)
	{
		// All calls to do_handle_routes() are done within the m_router_strand, so the following is safe.

		client_router_info_type& client_router_info = m_client_router_info_map[sender];

		if (!client_router_info.is_older_than(version))
		{
			m_logger(LL_DEBUG) << "Ignoring old routes message with version " << version << " as current version is " << *client_router_info.version;

			return;
		}

		if (!m_tap_adapter)
		{
			m_logger(LL_INFORMATION) << "Ignoring routes message as no tap adapter is currently associated.";

			return;
		}

		asiotap::ip_route_set filtered_routes;

		if (m_tap_adapter->layer() == asiotap::tap_adapter_layer::ip)
		{
			if (m_configuration.router.internal_route_acceptance_policy == router_configuration::internal_route_scope_type::none)
			{
				m_logger(LL_WARNING) << "Received routes from " << sender << " (version " << version << ") will be ignored, as the configuration requires: " << routes;

				return;
			}

			const auto port = m_router.get_port(make_port_index(sender));

			filtered_routes = filter_routes(routes, m_configuration.router.internal_route_acceptance_policy, m_configuration.router.maximum_routes_limit, tap_addresses);

			if (filtered_routes != routes)
			{
				if (filtered_routes.empty() && !routes.empty())
				{
					m_logger(LL_WARNING) << "Received routes from " << sender << " (version " << version << ") but none matched the internal route acceptance policy (" << m_configuration.router.internal_route_acceptance_policy << ", limit " << m_configuration.router.maximum_routes_limit << "): " << routes;

					return;
				}
				else
				{
					asiotap::ip_route_set excluded_routes;
					std::set_difference(routes.begin(), routes.end(), filtered_routes.begin(), filtered_routes.end(), std::inserter(excluded_routes, excluded_routes.end()));

					m_logger(LL_WARNING) << "Received routes from " << sender << " (version " << version << ") but some did not match the internal route acceptance policy (" << m_configuration.router.internal_route_acceptance_policy << ", limit " << m_configuration.router.maximum_routes_limit << "): " << excluded_routes;
				}
			}

			if (port)
			{
				port->set_local_routes(filtered_routes);

				m_logger(LL_INFORMATION) << "Received routes from " << sender << " (version " << version << ") were applied: " << filtered_routes;
			}
			else
			{
				m_logger(LL_DEBUG) << "Received routes from " << sender << " but unable to get the associated router port. Doing nothing";
			}
		}
		else
		{
			if (m_configuration.router.system_route_acceptance_policy == router_configuration::system_route_scope_type::none)
			{
				m_logger(LL_WARNING) << "Received routes from " << sender << " (version " << version << ") will be ignored, as the configuration requires: " << routes;

				return;
			}

			filtered_routes = routes;
		}

		// Silently filter out routes that are already covered by the default interface routing table entries (aka. routes that belong to the interface's network).
		asiotap::ip_route_set filtered_system_routes;

		for (auto&& ina: tap_addresses)
		{
			for (auto&& route : filtered_routes)
			{
				if (!has_network(ina, network_address(route)))
				{
					filtered_system_routes.insert(route);
				}
			}
		}

		const auto system_routes = filter_routes(filtered_system_routes, m_configuration.router.system_route_acceptance_policy, m_configuration.router.maximum_routes_limit);

		if (system_routes != filtered_system_routes)
		{
			if (system_routes.empty() && !filtered_system_routes.empty())
			{
				m_logger(LL_WARNING) << "Received system routes from " << sender << " (version " << version << ") but none matched the system route acceptance policy (" << m_configuration.router.system_route_acceptance_policy << ", limit " << m_configuration.router.maximum_routes_limit << "): " << filtered_system_routes;

				return;
			}
			else
			{
				asiotap::ip_route_set excluded_routes;
				std::set_difference(filtered_system_routes.begin(), filtered_system_routes.end(), system_routes.begin(), system_routes.end(), std::inserter(excluded_routes, excluded_routes.end()));

				m_logger(LL_WARNING) << "Received system routes from " << sender << " (version " << version << ") but some did not match the system route acceptance policy (" << m_configuration.router.system_route_acceptance_policy << ", limit " << m_configuration.router.maximum_routes_limit << "): " << excluded_routes;
			}
		}

		client_router_info_type new_client_router_info;
		new_client_router_info.saved_system_route = client_router_info.saved_system_route;
		new_client_router_info.version = client_router_info.version;

		for (auto&& route : filtered_system_routes)
		{
			new_client_router_info.system_route_entries.push_back(m_route_manager.get_route_entry(m_tap_adapter->get_route(route)));
		}

		client_router_info = new_client_router_info;
	}

	int core::certificate_validation_callback(int ok, X509_STORE_CTX* ctx)
	{
		cryptoplus::x509::store_context store_context(ctx);

		core* _this = static_cast<core*>(store_context.get_external_data(core::ex_data_index));

		return (_this->certificate_validation_method(ok != 0, store_context)) ? 1 : 0;
	}

	bool core::certificate_validation_method(bool ok, cryptoplus::x509::store_context store_context)
	{
		cert_type cert = store_context.get_current_certificate();

		if (!ok)
		{
			m_logger(LL_WARNING) << "Error when validating " << cert.subject().oneline() << ": " << store_context.get_error_string() << " (depth: " << store_context.get_error_depth() << ")";
		}
		else
		{
			m_logger(LL_INFORMATION) << cert.subject().oneline() << " is valid.";
		}

		return ok;
	}

	bool core::certificate_is_valid(cert_type cert)
	{
		switch (m_configuration.security.certificate_validation_method)
		{
			case security_configuration::CVM_DEFAULT:
				{
					using namespace cryptoplus;

					// We can't easily ensure m_ca_store is used only in one strand, so we protect it with a mutex instead.
					boost::mutex::scoped_lock lock(m_ca_store_mutex);

					// Create a store context to proceed to verification
					x509::store_context store_context = x509::store_context::create();

					store_context.initialize(m_ca_store, cert, NULL);

					// Ensure to set the verification callback *AFTER* you called initialize or it will be ignored.
					store_context.set_verification_callback(&core::certificate_validation_callback);

					// Add a reference to the current instance into the store context.
					store_context.set_external_data(core::ex_data_index, this);

					if (!store_context.verify())
					{
						return false;
					}

					break;
				}
			case security_configuration::CVM_NONE:
				{
					break;
				}
		}

		if (m_certificate_validation_callback)
		{
			return m_certificate_validation_callback(cert);
		}

		return true;
	}

	void core::open_tap_adapter()
	{
		if (m_configuration.tap_adapter.enabled)
		{
			const asiotap::tap_adapter_layer tap_adapter_type = (m_configuration.tap_adapter.type == tap_adapter_configuration::tap_adapter_type::tap) ? asiotap::tap_adapter_layer::ethernet : asiotap::tap_adapter_layer::ip;

			m_tap_adapter = boost::make_shared<asiotap::tap_adapter>(boost::ref(m_io_service), tap_adapter_type);

			const auto write_func = [this] (boost::asio::const_buffer data, simple_handler_type handler) {
				async_write_tap(buffer(data), [handler](const boost::system::error_code& ec, size_t) {
					handler(ec);
				});
			};

			m_tap_adapter->open(m_configuration.tap_adapter.name);

			asiotap::tap_adapter_configuration tap_config;

			// The device MTU.
			tap_config.mtu = compute_mtu(m_configuration.tap_adapter.mtu, get_auto_mtu_value());

			m_logger(LL_IMPORTANT) << "Tap adapter \"" << *m_tap_adapter << "\" opened in mode " << m_configuration.tap_adapter.type << " with a MTU set to: " << tap_config.mtu;

			// IPv4 address
			if (!m_configuration.tap_adapter.ipv4_address_prefix_length.is_null())
			{
				m_logger(LL_INFORMATION) << "IPv4 address: " << m_configuration.tap_adapter.ipv4_address_prefix_length;

				tap_config.ipv4.network_address = { m_configuration.tap_adapter.ipv4_address_prefix_length.address(), m_configuration.tap_adapter.ipv4_address_prefix_length.prefix_length() };
			}
			else
			{
				if (m_configuration.tap_adapter.type == tap_adapter_configuration::tap_adapter_type::tun)
				{
					throw std::runtime_error("No IPv4 address configured but we are in tun mode: unable to continue");
				}
				else
				{
					m_logger(LL_INFORMATION) << "No IPv4 address configured.";
				}
			}

			// IPv6 address
			if (!m_configuration.tap_adapter.ipv6_address_prefix_length.is_null())
			{
				m_logger(LL_INFORMATION) << "IPv6 address: " << m_configuration.tap_adapter.ipv6_address_prefix_length;

				tap_config.ipv6.network_address = { m_configuration.tap_adapter.ipv6_address_prefix_length.address(), m_configuration.tap_adapter.ipv6_address_prefix_length.prefix_length() };
			}
			else
			{
				m_logger(LL_INFORMATION) << "No IPv6 address configured.";
			}

			if (m_configuration.tap_adapter.type == tap_adapter_configuration::tap_adapter_type::tun)
			{
				if (m_configuration.tap_adapter.remote_ipv4_address)
				{
					m_logger(LL_INFORMATION) << "IPv4 remote address: " << m_configuration.tap_adapter.remote_ipv4_address->to_string();

					tap_config.ipv4.remote_address = *m_configuration.tap_adapter.remote_ipv4_address;
				}
				else
				{
					const boost::asio::ip::address_v4 remote_ipv4_address = m_configuration.tap_adapter.ipv4_address_prefix_length.get_network_address();

					m_logger(LL_INFORMATION) << "No IPv4 remote address configured. Using a default of: " << remote_ipv4_address.to_string();

					tap_config.ipv4.remote_address = remote_ipv4_address;
				}
			}

			m_tap_adapter->configure(tap_config);

#ifdef WINDOWS
			const auto metric_value = get_metric_value(m_configuration.tap_adapter.metric);

			if (metric_value)
			{
				m_logger(LL_INFORMATION) << "Setting interface metric to: " << *metric_value;

				m_tap_adapter->set_metric(*metric_value);
			}
#endif

			m_tap_adapter->set_connected_state(true);

			if (tap_adapter_type == asiotap::tap_adapter_layer::ethernet)
			{
				// Registers the switch port.
				m_switch.register_port(make_port_index(m_tap_adapter), switch_::port_type(write_func, TAP_ADAPTERS_GROUP));

				// The ARP proxy
				if (m_configuration.tap_adapter.arp_proxy_enabled)
				{
					m_arp_proxy.reset(new arp_proxy_type());
					m_arp_proxy->set_arp_request_callback(boost::bind(&core::do_handle_arp_request, this, _1, _2));
				}
				else
				{
					m_arp_proxy.reset();
				}

				// The DHCP proxy
				if (m_configuration.tap_adapter.dhcp_proxy_enabled)
				{
					m_dhcp_proxy.reset(new dhcp_proxy_type());
					m_dhcp_proxy->set_hardware_address(m_tap_adapter->ethernet_address().data());

					if (!m_configuration.tap_adapter.dhcp_server_ipv4_address_prefix_length.is_null())
					{
						m_dhcp_proxy->set_software_address(m_configuration.tap_adapter.dhcp_server_ipv4_address_prefix_length.address());
					}

					if (!m_configuration.tap_adapter.ipv4_address_prefix_length.is_null())
					{
						m_dhcp_proxy->add_entry(
								m_tap_adapter->ethernet_address().data(),
								m_configuration.tap_adapter.ipv4_address_prefix_length.address(),
								m_configuration.tap_adapter.ipv4_address_prefix_length.prefix_length()
						);
					}
				}
				else
				{
					m_dhcp_proxy.reset();
				}
			}
			else
			{
				// Registers the router port.
				m_router.register_port(make_port_index(m_tap_adapter), router::port_type(write_func, TAP_ADAPTERS_GROUP));

				// Add the routes.
				auto local_routes = m_configuration.router.local_ip_routes;

				const auto tap_ip_addresses = m_tap_adapter->get_ip_addresses();

				for (auto&& ip_address : tap_ip_addresses)
				{
					local_routes.insert(asiotap::to_network_address(asiotap::ip_address(ip_address)));
				}

				m_local_routes_version = routes_message::version_type();
				m_router.get_port(make_port_index(m_tap_adapter))->set_local_routes(local_routes);

				if (local_routes.empty())
				{
					m_logger(LL_INFORMATION) << "Not advertising any route";
				}
				else
				{
					m_logger(LL_INFORMATION) << "Advertising the following routes: " << local_routes;
				}

				// We don't need any proxies in TUN mode.
				m_arp_proxy.reset();
				m_dhcp_proxy.reset();
			}

			if (m_tap_adapter_up_callback)
			{
				m_tap_adapter_up_callback(*m_tap_adapter);
			}

			async_read_tap();
		}
		else
		{
			m_tap_adapter.reset();
		}
	}

	void core::close_tap_adapter()
	{
		// Clear the endpoint routes, if any.
		m_router_strand.post([this](){
			m_client_router_info_map.clear();
		});

		m_dhcp_proxy.reset();
		m_arp_proxy.reset();

		if (m_tap_adapter)
		{
			if (m_tap_adapter_down_callback)
			{
				m_tap_adapter_down_callback(*m_tap_adapter);
			}

			m_router_strand.post([this](){
				m_switch.unregister_port(make_port_index(m_tap_adapter));
				m_router.unregister_port(make_port_index(m_tap_adapter));
			});

			m_tap_adapter->cancel();
			m_tap_adapter->set_connected_state(false);

			m_tap_adapter->close();
		}
	}

	void core::async_get_tap_addresses(ip_network_address_list_handler_type handler)
	{
		if (m_tap_adapter)
		{
			m_tap_adapter_strand.post([this, handler](){
			handler(m_tap_adapter->get_ip_addresses());
			});
		}
		else
		{
			handler(asiotap::ip_network_address_list {});
		}
	}

	void core::async_read_tap()
	{
		m_tap_adapter_strand.post(boost::bind(&core::do_read_tap, this));
	}

	void core::push_tap_write(void_handler_type handler)
	{
		// All push_write() calls are done in the same strand so the following is thread-safe.
		if (m_tap_write_queue.empty())
		{
			// Nothing is being written, lets start the write immediately.
			m_tap_adapter_strand.post(make_causal_handler(handler, m_tap_write_queue_strand.wrap(boost::bind(&core::pop_tap_write, this))));
		}

		m_tap_write_queue.push(handler);
	}

	void core::pop_tap_write()
	{
		// All pop_write() calls are done in the same strand so the following is thread-safe.
		m_tap_write_queue.pop();

		if (!m_tap_write_queue.empty())
		{
			m_tap_adapter_strand.post(make_causal_handler(m_tap_write_queue.front(), m_tap_write_queue_strand.wrap(boost::bind(&core::pop_tap_write, this))));
		}
	}

	void core::do_read_tap()
	{
		// All calls to do_read_tap() are done within the m_tap_adapter_strand, so the following is safe.
		assert(m_tap_adapter);

		const tap_adapter_memory_pool::shared_buffer_type receive_buffer = m_tap_adapter_memory_pool.allocate_shared_buffer();

		m_tap_adapter->async_read(
			buffer(receive_buffer),
			m_proxies_strand.wrap(
				boost::bind(
					&core::do_handle_tap_adapter_read,
					this,
					receive_buffer,
					boost::asio::placeholders::error,
					boost::asio::placeholders::bytes_transferred
				)
			)
		);
	}

	void core::do_handle_tap_adapter_read(tap_adapter_memory_pool::shared_buffer_type receive_buffer, const boost::system::error_code& ec, size_t count)
	{
		// All calls to do_read_tap() are done within the m_proxies_strand, so the following is safe.
		if (ec != boost::asio::error::operation_aborted)
		{
			// We try to read again, as soon as possible.
			async_read_tap();
		}

		if (!ec)
		{
			const boost::asio::const_buffer data = buffer(receive_buffer, count);

#ifdef FREELAN_DEBUG
			std::cerr << "Read " << buffer_size(data) << " byte(s) on " << *m_tap_adapter << std::endl;
#endif

			if (m_tap_adapter->layer() == asiotap::tap_adapter_layer::ethernet)
			{
				bool handled = false;

				if (m_arp_proxy || m_dhcp_proxy)
				{
					// This line will eventually call the filters callbacks.
					m_ethernet_filter.parse(data);

					if (m_arp_proxy && m_arp_filter.get_last_helper())
					{
						handled = true;
						m_arp_filter.clear_last_helper();
					}

					if (m_dhcp_proxy && m_dhcp_filter.get_last_helper())
					{
						handled = true;
						m_dhcp_filter.clear_last_helper();
					}
				}

				if (!handled)
				{
					async_write_switch(
						make_port_index(m_tap_adapter),
						data,
						make_shared_buffer_handler(
							receive_buffer,
							&null_switch_write_handler
						)
					);
				}
			}
			else
			{
				// This is a TUN interface. We receive either IPv4 or IPv6 frames.
				async_write_router(
					make_port_index(m_tap_adapter),
					data,
					make_shared_buffer_handler(
						receive_buffer,
						&null_router_write_handler
					)
				);
			}
		}
		else if (ec != boost::asio::error::operation_aborted)
		{
			m_logger(LL_ERROR) << "Read failed on " << m_tap_adapter->name() << ". Error: " << ec.message();
		}
	}

	void core::do_handle_tap_adapter_write(const boost::system::error_code& ec)
	{
		if (ec)
		{
			if (ec != boost::asio::error::operation_aborted)
			{
				m_logger(LL_WARNING) << "Write failed on " << m_tap_adapter->name() << ". Error: " << ec.message();
			}
		}
	}

	void core::do_handle_arp_frame(const arp_helper_type& helper)
	{
		if (m_arp_proxy)
		{
			const proxy_memory_pool::shared_buffer_type response_buffer = m_proxy_memory_pool.allocate_shared_buffer();

			const boost::optional<boost::asio::const_buffer> data = m_arp_proxy->process_frame(
				*m_arp_filter.parent().get_last_helper(),
				helper,
				buffer(response_buffer)
			);

			if (data)
			{
				async_write_tap(
					buffer(*data),
					make_shared_buffer_handler(
						response_buffer,
						boost::bind(
							&core::do_handle_tap_adapter_write,
							this,
							boost::asio::placeholders::error
						)
					)
				);
			}
		}
	}

	void core::do_handle_dhcp_frame(const dhcp_helper_type& helper)
	{
		if (m_dhcp_proxy)
		{
			const proxy_memory_pool::shared_buffer_type response_buffer = m_proxy_memory_pool.allocate_shared_buffer();

			const boost::optional<boost::asio::const_buffer> data = m_dhcp_proxy->process_frame(
				*m_dhcp_filter.parent().parent().parent().parent().get_last_helper(),
				*m_dhcp_filter.parent().parent().parent().get_last_helper(),
				*m_dhcp_filter.parent().parent().get_last_helper(),
				*m_dhcp_filter.parent().get_last_helper(),
				helper,
				buffer(response_buffer)
			);

			if (data)
			{
				async_write_tap(
					buffer(*data),
					make_shared_buffer_handler(
						response_buffer,
						boost::bind(
							&core::do_handle_tap_adapter_write,
							this,
							boost::asio::placeholders::error
						)
					)
				);
			}
		}
	}

	bool core::do_handle_arp_request(const boost::asio::ip::address_v4& logical_address, ethernet_address_type& ethernet_address)
	{
		if (!m_configuration.tap_adapter.ipv4_address_prefix_length.is_null())
		{
			if (logical_address != m_configuration.tap_adapter.ipv4_address_prefix_length.address())
			{
				ethernet_address = m_configuration.tap_adapter.arp_proxy_fake_ethernet_address;

				return true;
			}
		}

		return false;
	}

	void core::do_register_switch_port(const ep_type& host, void_handler_type handler)
	{
		// All calls to do_register_switch_port() are done within the m_router_strand, so the following is safe.
		m_switch.register_port(make_port_index(host), switch_::port_type(boost::bind(&fscp::server::async_send_data, m_fscp_server, host, fscp::CHANNEL_NUMBER_0, _1, _2), ENDPOINTS_GROUP));

		if (handler)
		{
			handler();
		}
	}

	void core::do_unregister_switch_port(const ep_type& host, void_handler_type handler)
	{
		// All calls to do_unregister_switch_port() are done within the m_router_strand, so the following is safe.
		m_switch.unregister_port(make_port_index(host));

		if (handler)
		{
			handler();
		}
	}

	void core::do_register_router_port(const ep_type& host, void_handler_type handler)
	{
		// All calls to do_register_router_port() are done within the m_router_strand, so the following is safe.
		m_router.register_port(make_port_index(host), router::port_type(boost::bind(&fscp::server::async_send_data, m_fscp_server, host, fscp::CHANNEL_NUMBER_0, _1, _2), ENDPOINTS_GROUP));

		if (handler)
		{
			handler();
		}
	}

	void core::do_unregister_router_port(const ep_type& host, void_handler_type handler)
	{
		// All calls to do_unregister_router_port() are done within the m_router_strand, so the following is safe.
		m_router.unregister_port(make_port_index(host));

		if (handler)
		{
			handler();
		}
	}

	void core::do_save_system_route(const ep_type& host, const route_type& route, void_handler_type handler)
	{
		// All calls to do_save_system_route() are done within the m_router_strand, so the following is safe.
		client_router_info_type& client_router_info = m_client_router_info_map[host];
		client_router_info.saved_system_route = m_route_manager.get_route_entry(route);

		if (handler)
		{
			handler();
		}
	}

	void core::do_clear_client_router_info(const ep_type& host, void_handler_type handler)
	{
		// All calls to do_clear_client_router_info() are done within the m_router_strand, so the following is safe.

		// This clears the routes, if any.
		m_client_router_info_map.erase(host);

		if (handler)
		{
			handler();
		}
	}

	void core::do_write_switch(const port_index_type& index, boost::asio::const_buffer data, switch_::multi_write_handler_type handler)
	{
		// All calls to do_write_switch() are done within the m_router_strand, so the following is safe.
		m_switch.async_write(index, data, handler);
	}

	void core::do_write_router(const port_index_type& index, boost::asio::const_buffer data, router::port_type::write_handler_type handler)
	{
		// All calls to do_write_router() are done within the m_router_strand, so the following is safe.
		m_router.async_write(index, data, handler);
	}

	void core::open_web_server()
	{
		if (m_configuration.server.enabled)
		{
			m_web_server = boost::make_shared<web_server>(m_logger, m_configuration.server);

			m_logger(LL_INFORMATION) << "Starting web server on " << m_configuration.server.listen_on << "...";

			m_web_server_thread = boost::thread([this](){ m_web_server->run(); });

			m_logger(LL_INFORMATION) << "Web server started.";
		}
	}

	void core::close_web_server()
	{
		if (m_web_server)
		{
			m_logger(LL_INFORMATION) << "Closing web server...";

			m_web_server->stop();
			m_web_server_thread.join();
			m_web_server.reset();

			m_logger(LL_INFORMATION) << "Web server closed.";
		}
	}

	void core::open_web_client()
	{
		if (m_configuration.client.enabled)
		{
			m_logger(LL_INFORMATION) << "Starting web client getting its configuration from " << m_configuration.client.server_endpoint << "...";

			m_web_client = web_client::create(m_io_service, m_logger, m_configuration.client);

			const auto private_key = generate_private_key();
			const auto certificate_request = generate_certificate_request(private_key);

			m_web_client->request_certificate(certificate_request);

			m_logger(LL_INFORMATION) << "Web client started.";
		}
	}

	void core::close_web_client()
	{
		if (m_web_client)
		{
			m_logger(LL_INFORMATION) << "Closing web client...";

			m_web_client.reset();

			m_logger(LL_INFORMATION) << "Web client closed.";
		}
	}
}<|MERGE_RESOLUTION|>--- conflicted
+++ resolved
@@ -508,25 +508,20 @@
 
 		m_fscp_server = boost::make_shared<fscp::server>(boost::ref(m_io_service), boost::cref(*m_configuration.security.identity));
 
-<<<<<<< HEAD
+		m_fscp_server->set_debug_callback([this] (fscp::server::debug_event event, const std::string& context, const boost::optional<ep_type>& ep) {
+
+			if (ep)
+			{
+				m_logger(LL_TRACE) << context << ": " << event << " (" << *ep << ")";
+			}
+			else
+			{
+				m_logger(LL_TRACE) << context << ": " << event;
+			}
+		});
+
 		m_fscp_server->set_cipher_suites(m_configuration.fscp.cipher_suite_capabilities);
 		m_fscp_server->set_elliptic_curves(m_configuration.fscp.elliptic_curve_capabilities);
-=======
-		m_server->set_debug_callback([this] (fscp::server::debug_event event, const std::string& context, const boost::optional<ep_type>& ep) {
-
-			if (ep)
-			{
-				m_logger(LL_TRACE) << context << ": " << event << " (" << *ep << ")";
-			}
-			else
-			{
-				m_logger(LL_TRACE) << context << ": " << event;
-			}
-		});
-
-		m_server->set_cipher_suites(m_configuration.fscp.cipher_suite_capabilities);
-		m_server->set_elliptic_curves(m_configuration.fscp.elliptic_curve_capabilities);
->>>>>>> 6dc2926f
 
 		m_fscp_server->set_hello_message_received_callback(boost::bind(&core::do_handle_hello_received, this, _1, _2));
 		m_fscp_server->set_contact_request_received_callback(boost::bind(&core::do_handle_contact_request_received, this, _1, _2, _3, _4));
