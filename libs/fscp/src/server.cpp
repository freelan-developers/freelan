--- conflicted
+++ resolved
@@ -1643,11 +1643,7 @@
 		if ((calg == cipher_suite_type::unsupported) || (ec == elliptic_curve_type::unsupported))
 		{
 			// No suitable cipher and/or elliptic curve is available.
-<<<<<<< HEAD
-			m_logger(log_level::trace) << "Received a SESSION_REQUEST from " << sender << " but can't agree on the cipher suite to use (Cipher algorithm: " << calg	<< ". Elliptic curve: " << ec << "). Ignoring";
-=======
 			m_logger(log_level::warning) << "Received a SESSION_REQUEST from " << sender << " but can't agree on the cipher suite to use. Ignoring.";
->>>>>>> 1905d908
 
 			return;
 		}
